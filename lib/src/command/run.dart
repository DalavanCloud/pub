// Copyright (c) 2014, the Dart project authors.  Please see the AUTHORS file
// for details. All rights reserved. Use of this source code is governed by a
// BSD-style license that can be found in the LICENSE file.

import 'dart:async';

import 'package:barback/barback.dart';
import 'package:path/path.dart' as p;

import '../command.dart';
import '../executable.dart';
import '../io.dart';
import '../log.dart' as log;
import '../package.dart';
import '../utils.dart';

/// Handles the `run` pub command.
class RunCommand extends PubCommand {
  String get name => "run";
  String get description => "Run an executable from a package.";
  String get invocation => "pub run <executable> [args...]";
  bool get allowTrailingOptions => false;

  RunCommand() {
<<<<<<< HEAD
    argParser.addFlag("checked", abbr: "c",
        help: "Enable runtime type checks and assertions.");
    argParser.addFlag('list', negatable: false,
        help: 'List all available executables.');
=======
    argParser.addFlag("checked",
        abbr: "c", help: "Enable runtime type checks and assertions.");
>>>>>>> 5f6cda0b
    argParser.addOption("mode",
        help: 'Mode to run transformers in.\n'
            '(defaults to "release" for dependencies, "debug" for '
            'entrypoint)');
  }

  Future run() async {
    if (argResults['list']) {
      _listExecutables();
      return;
    }

    if (argResults.rest.isEmpty) {
      usageException("Must specify an executable to run.");
    }

    var package = entrypoint.root.name;
    var executable = argResults.rest[0];
    var args = argResults.rest.skip(1).toList();

    // A command like "foo:bar" runs the "bar" script from the "foo" package.
    // If there is no colon prefix, default to the root package.
    if (executable.contains(":")) {
      var components = split1(executable, ":");
      package = components[0];
      executable = components[1];

      if (p.split(executable).length > 1) {
        // TODO(nweiz): Use adjacent strings when the new async/await compiler
        // lands.
        usageException(
            "Cannot run an executable in a subdirectory of a " + "dependency.");
      }
    } else if (onlyIdentifierRegExp.hasMatch(executable)) {
      // "pub run foo" means the same thing as "pub run foo:foo" as long as
      // "foo" is a valid Dart identifier (and thus package name).
      package = executable;
    }

    var mode;
    if (argResults['mode'] != null) {
      mode = new BarbackMode(argResults['mode']);
    } else if (package == entrypoint.root.name) {
      mode = BarbackMode.DEBUG;
    } else {
      mode = BarbackMode.RELEASE;
    }

    var exitCode = await runExecutable(entrypoint, package, executable, args,
        checked: argResults['checked'], mode: mode);
    await flushThenExit(exitCode);
  }

  /// Lists all executables reachable from [entrypoint].
  void _listExecutables() {
    var packages = []
      ..add(entrypoint.root)
      ..addAll(entrypoint.root.immediateDependencies
          .map((dep) => entrypoint.packageGraph.packages[dep.name]));

    packages.forEach((Package package) {
      var executables = _listExecutablesFor(package);
      if (executables.isNotEmpty) {
        log.message(_formatExecutables(package.name, executables.toList()));
      }
    });
  }

  /// Lists all Dart files in the `bin` directory of the [package].
  ///
  /// Returns file names without extensions.
  List<String> _listExecutablesFor(Package package) {
    return package
        .listFiles(beneath: 'bin', recursive: false)
        .where((executable) => p.extension(executable) == '.dart')
        .map(p.basenameWithoutExtension);
  }

  /// Returns formatted string that lists [executables] for the [packageName].
  /// Examples:
  ///
  ///     _formatExecutables('foo', ['foo'])        // -> 'foo'
  ///     _formatExecutables('foo', ['bar'])        // -> 'foo:bar'
  ///     _formatExecutables('foo', ['bar', 'foo']) // -> 'foo: foo, bar'
  ///
  /// Note the leading space before first executable and sorting order in the
  /// last example.
  String _formatExecutables(String packageName, List<String> executables) {
    if (executables.length == 1) {
      // If executable matches the package name omit the name of executable in
      // the output.
      return executables.first != packageName
          ? '${log.bold(packageName)}:${executables.first}'
          : log.bold(packageName);
    } else {
      // Sort executables to make executable that matches the package name to be
      // the first in the list.
      executables.sort((e1, e2) {
        if (e1 == packageName) return -1;
        else if (e2 == packageName) return 1;
        else return e1.compareTo(e2);
      });

      return '${log.bold(packageName)}: ${executables.join(', ')}';
    }
  }
}<|MERGE_RESOLUTION|>--- conflicted
+++ resolved
@@ -22,15 +22,10 @@
   bool get allowTrailingOptions => false;
 
   RunCommand() {
-<<<<<<< HEAD
-    argParser.addFlag("checked", abbr: "c",
-        help: "Enable runtime type checks and assertions.");
+    argParser.addFlag("checked",
+        abbr: "c", help: "Enable runtime type checks and assertions.");
     argParser.addFlag('list', negatable: false,
         help: 'List all available executables.');
-=======
-    argParser.addFlag("checked",
-        abbr: "c", help: "Enable runtime type checks and assertions.");
->>>>>>> 5f6cda0b
     argParser.addOption("mode",
         help: 'Mode to run transformers in.\n'
             '(defaults to "release" for dependencies, "debug" for '
